--- conflicted
+++ resolved
@@ -239,33 +239,20 @@
 #' @rdname package_deps
 #' @importFrom stats update
 update.package_deps <- function(object, ..., quiet = FALSE, upgrade = TRUE) {
-<<<<<<< HEAD
   unavailable <- object$package[object$diff == UNAVAILABLE]
   if (length(unavailable) > 0 && !quiet) {
-    message("Skipping ", length(unavailable), " packages not available: ",
-      paste(unavailable, collapse = ", "))
+    message(sprintf(ngettext(length(unavailable),
+      "Skipping %d unavailable package: %s",
+      "Skipping %d unavailable packages: %s"
+    ), length(unavailable), paste(unavailable, collapse = ", ")))
   }
 
   ahead <- object$package[object$diff == AHEAD]
   if (length(ahead) > 0 && !quiet) {
-    message("Skipping ", length(ahead), " packages ahead of CRAN: ",
-      paste(ahead, collapse = ", "))
-=======
-  ahead <- object$package[object$diff == 2L]
-  if (length(ahead) > 0 && !quiet) {
-    message(sprintf(ngettext(length(ahead), 
-      "Skipping %d unavailable package: %s", 
-      "Skipping %d unavailable packages: %s"
+    message(sprintf(ngettext(length(ahead),
+      "Skipping %d package ahead of CRAN: %s",
+      "Skipping %d packages ahead of CRAN: %s"
     ), length(ahead), paste(ahead, collapse = ", ")))
-  }
-
-  missing <- object$package[object$diff == 1L]
-  if (length(missing) > 0 && !quiet) {
-    message(sprintf(ngettext(length(missing), 
-      "Skipping %d package ahead of CRAN: %s", 
-      "Skipping %d packages ahead of CRAN: %s"
-    ), length(missing), paste(missing, collapse = ", ")))
->>>>>>> 8f95b6f6
   }
 
   if (upgrade) {
@@ -288,8 +275,8 @@
   if (is.null(quiet))
     quiet <- !identical(type, "source")
 
-    message(sprintf(ngettext(length(pkgs), 
-      "Installing %d package: %s", 
+    message(sprintf(ngettext(length(pkgs),
+      "Installing %d package: %s",
       "Installing %d packages: %s"
     ), length(pkgs), paste(pkgs, collapse = ", ")))
   utils::install.packages(pkgs, repos = repos, type = type, ...,

Package: devtools
Title: Tools to make developing R code easier
Version: 0.7.1
Author: Hadley Wickham <h.wickham@gmail.com>
Maintainer: Hadley Wickham <h.wickham@gmail.com>
Description: Collection of package development tools
Depends:
    R (>= 2.15)
Imports:
    httr,
    RCurl,
    utils,
    tools,
    memoise,
    whisker
Suggests:
    testthat,
    roxygen2,
    BiocInstaller
License: MIT
Collate:
    'bash.r'
    'build.r'
    'check.r'
    'check-cran.r'
    'common-mistakes.r'
    'devel-mode.r'
    'document.r'
    'file-cache.r'
    'has-devel.r'
    'install.r'
    'load-c.r'
    'load-code.r'
    'load-data.r'
    'load.r'
    'news.r'
    'package-deps.r'
    'package-env.r'
    'package.r'
    'release.r'
    'reload.r'
    'run-examples.r'
    'system.r'
    'test.r'
    'vignettes.r'
    'zzz.r'
    'wd.r'
    'source.r'
    'decompress.r'
    'install-github.r'
    'install-url.r'
    'install-version.r'
    'install-gitorious.r'
    'missing-s3.r'
    'run-source.r'
    'dependencies.r'
    'with.r'
    'install-bitbucket.r'
    'path.r'
    'namespace.r'
    'reload-devtools.r'
    'run-loadhooks.r'
    'env-utils.r'
    'inst.r'
    'metadata.r'
<<<<<<< HEAD
    'create.r'
=======
    'session-info.r'
>>>>>>> 96d073d5
<|MERGE_RESOLUTION|>--- conflicted
+++ resolved
@@ -63,8 +63,5 @@
     'env-utils.r'
     'inst.r'
     'metadata.r'
-<<<<<<< HEAD
     'create.r'
-=======
-    'session-info.r'
->>>>>>> 96d073d5
+    'session-info.r'
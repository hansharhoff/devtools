--- conflicted
+++ resolved
@@ -1,15 +1,12 @@
 # devtools 1.10.0.9000
 
-<<<<<<< HEAD
 * `release()` gains an `args` argument to control build options, e.g.
   to allow passing `args = "--compact-vignettes=both"` for packages with
   heavy PDF vignettes (@krlmlr, #1077).
 
-=======
 * `revdep_check()` outputs a status message giving elapsed and estimated 
   remaining time every 10 packages.
  
->>>>>>> b6a23be5
 * `revdep_check()` is can now be resumed after a failure - this should be a 
   big time saver if something goes unexpected wrong in the middle of the checks.
   You can resume a partial check with `revdep_check_resume()` or blow away the

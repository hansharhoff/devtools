# devtools 1.10.0.9000

<<<<<<< HEAD
* `check_cran()` suppresses X11 with `DISPLAY = ""`.

* `load_all()` correctly handles `unix` and `windows` subdirectories
  within `R` (@gaborcsardi, #1102)
=======
* `release()` gains an `args` argument to control build options, e.g.
  to allow passing `args = "--compact-vignettes=both"` for packages with
  heavy PDF vignettes (@krlmlr, #1077).
>>>>>>> 16a880de

* `revdep_check()` outputs a status message giving elapsed and estimated 
  remaining time every 10 packages.
 
* `revdep_check()` is can now be resumed after a failure - this should be a 
  big time saver if something goes unexpected wrong in the middle of the checks.
  You can resume a partial check with `revdep_check_resume()` or blow away the
  cache so you can start afresh with `revdep_check_reset()`.

* Package index caches for `revdep_check()` now time out after 30 minutes.

* `revdep_check_save_logs()` has been removed.

* Experimental `revdep_email()` to individual email each maintainer with
  `R CMD check` summary results (#1014).

* All `revdep_` functions now work like other devtools functions, taking
  a path to the package as the first argument. `revdep_check()` now saves
  its results to disk (so you can't accidentally lose them), and the other
  functions read from that cache. You will need to update your revdep
  check codes.

* `revdep_check_print_problems()` prints a bulleted list of problems, 
  suitable for including in your `cran-comments.md`.

* `revdep_check_summary()` has been removed - it never should have been
  part of the exported API.
  
* `revdep_check_save_summary()` now truncates individual problems to at
  most 25 lines - this avoids length output for very length example errors.

* `revdep_check()` saves a parsed version of the results as
  `check.rds`.

* All `use_` function have been overhauled to be more consistent. This
  includes more consistent output. Most functions now also ask to overwrite
  if a file already exists (#1074).

* Deprecated `use_coveralls()`, `add_rstudio_project()`, 
  `add_test_infrastructure()`, and `add_travis()` have been removed.

* `revdep_check_save_summary()` now creates `README.md` to save one level
  of clicking in github. It also creates a `problems.md` that contains only
  results for only packages that had warnings or errors.

* `use_coverage()` now adds covr to suggests, rather than recommending you
  install it explicitly in `.travis.yml`.

* `check_built()` allows you to run `R CMD check` on an already built package.

* `system_check()` gains new arguments `path` to controls the working directory
  of the command, and `throw` to control whether or not it throws an error
  on command failure. `env` has been renamed to the more explicit `env_vars`.

* `revdep_check()` now reports summary results as they come in.

* `check()` now always succeeds (instead of throwing an error when 
  `R CMD check` finds an `ERROR`), returning an object that summarises
  the check failures.

* `check()` gains a `run_dont_test` argument to control whether or not
  `\donttest{}` tests are tested. This defaults to `FALSE`, but `release()`
  runs check with it set to `TRUE` (#1071).

* The `cleanup` argument to `check()` is deprecated: it now always returns
  the path to the check directory.

* `use_travis()` generates a template compatible with the newest R-travis.

* `build_win()` defaults to only R-devel, since this is most commonly
  what you want.

* `release()` has been tweaked to improve the order of the questions, 
  and ensure that you're ok with problems.

* Help shims now inform you that you're using development documentation 
  (#1049).

* `use_github()` prints the url of the repo (#1063).

* `use_testthat()` tells you what it's doing (#1056).  

* `use_news()`, and `use_test()` open the files in RStudio (if you're using
  it and have rstudioapi installed).

* `use_readme_md()` creates a basic `README.md` template (#1064).

* `revdep_check()` doesn't complain about missing `git2r` package anymore
  (#1068, @krlmlr).

# devtools 1.10.0

## New features

* `curl`, `evaluate`, `roxygen2` and `rversions` have been moved from Imports
  to Suggests to lighten the dependency load of devtools. If you run a 
  function that needs one of the packages, you'll prompted to install it
  (#962, @jimhester).

* Devtools uses a new strategy for detecting RTools on windows: it now only 
  looks for Rtools if you need to `load_all()` or `build()` a package with
  compiled code. This should make it easier to work with devtools if
  you're developing pure R packages (#947).

* `package_file()` lets you find files inside a package. It starts by 
  finding the root directory of the package (i.e. the directory that contains 
  `DESCRIPTION`) (#985).

* `use_news_md()` adds a basic `NEWS.md` template (#957).

* `use_mit_license()` writes the necessary infrastructure to declare and 
  release an R package under the MIT license in a CRAN-compliant way. 
  (#995, @kevinushey)

* `check(cran = TRUE)` adds `--run-donttest` since you do need to test
  code in `\dontest()` for CRAN submission (#1002).

## Package installation

* `install()` installs packages specified in the `Additional_repositories`
  field, such as drat repositories. (#907, #1028, @jimhester). It 
  correctly installs missing dependencies (#1013, @gaborcsardi). If called on a
  Bioconductor package, include the Bioconductor repositories if they are not 
  already set (#895, @jimhester).
  
* `install()` gains a `metadata` argument which lets you add extra fields to
  the `DESCRIPTION` on install. (#1027, @rmflight)
  
* `install_github()` and `install_git()` only downloads and installs the
  package if the remote SHA1 reference differs from the currently installed 
  reference (#903, @jimhester).

* `install_local()` captures git and github information and stores it in the
  `DESCRIPTION` (#1027, @rmflight).

* `install_version()` is more robust when handling multiple repos (#943, #1030,
  @jimhester).

* Bugfix for `Remotes: ` feature that prevented it from working if devtools was
  not attached as is done in travis-r (#936, @jimhester).

## Bug fixes and minor improvements

* `check_dev_versions()` checks only package dependencies (#983).

* `check_man()` replaces `check_doc()` (since most other functions are
  named after the corresponding directory). `check_doc()` will hang around
  as an alias for the forseeable future (#958).

* `create()` produces a dummy namespace will fake comment so roxygen2 will 
  overwrite silently (#1016).

* `create()` and `setup()` are more permissive -- they now accept a path to
  either a new directory or empty directory. (#966, @kevinushey)

* `document()` now only runs `update_collate()` once.

* `load_all()` resolves a longstanding lazy load database corruption issue when 
  reloading packages which define S3 methods on generics from base or other 
  packages (#1001, @jimhester).

* `release_checks()` gains two new checks:

  * `check_vignette_titles()` checks that your vignette titles aren't the 
    default "Vignette Title" (#960, @jennybc). 
  
  * `check_news_md()` checks that `NEWS.md` isn't in your `.Rbuildignore`
    (since it's now supported by CRAN, #1042).

* `revdep_check()`:

    * More verbose about which package is installed (#926, @krlmlr)

    * Verifies the integrity of already downloaded package archives 
      (#930, @krlmlr)

    * Is now more tolerant of errors when retrieving the summary for a
      checked package (#929, @krlmlr). 

    * When `ncpus > 1`, it includes the package name for when so you know 
      which package has failed and can start looking at the output without 
      needing to wait for all packages to finish (@mattdowle).

    * Uses proper repository when `BiocInstaller::useDevel(TRUE)` 
      (#937, @jimhester).

* Shimmed `system.file()` now respects `mustWork = TRUE` and throws an error
  if the file does not exist (#1034).

* `use_appveyor()` template now creates `failure.zip` artifact instead of
  polluting the logs with `R CMD check` output (#1017, @krlmlr, @HenrikBengtsson).

* `use_cran_comments()` template has been improved (#1038).

* `use_data()` now warns when trying to save the same object twice,
  and stops if there is no object to save (#948, @krlmlr).

* `use_revdep_check()` no longer includes `revdep_check_save_logs` in 
  default template. I found I never used the logs and they just cluttered up
  the package directory (#1003).

* `with_*()` functions have moved into the withr package, and devtools
  functions have been deprecated (#925, @jimhester).

# devtools 1.9.1

* Avoid importing heavy dependencies to speed up loading (#830, @krlmlr).

* Remove explicit `library(testthat)` call in `test()` (#798, @krlmlr).

* `as.package()` and `load_all()` gain new argument `create`. Like other 
  functions with a `pkg` argument, `load_all()` looks for a `DESCRIPTION` file 
  in parent directories - if `create = TRUE` it will be automatically
  created if there's a `R/` or `data/` directory (#852, @krlmlr).

* `build_vignettes()` gains dependencies argument (#825, @krlmlr).

* `build_win()` now uses `curl` instead of `RCurl` for ftp upload.

* `build_win()` asks for consent to receive e-mail at maintainer address
  in interactive mode (#800, @krlmlr).

* `check()` now uses a better strategy when `cran = TRUE`. Instead of 
  attempting to simulate `--as-cran` behaviour by turning on certain env vars,
  it now uses `--as-cran` and turns off problematic checks with env vars (#866).
  The problematic `cran_env_vars()` function has been removed.

* `find_rtools()` now looks for registry keys in both HKCU (user) and 
  HKLM (admin) locations (@Kevin-Jin, #844)

* `install()` can now install dependencies from remote repositories by
  specifying them as `Remotes` in the `DESCRIPTION` file (#902, @jimhester).
  See `vignette("dependencies")` for more details.

* `install_*()` detects if called on a Bioconductor package and if so,
  automatically includes the Bioconductor repositories if needed (#895,
  @jimhester).

* `install_deps()` now automatically upgrades out of date dependencies. This
  is typically what you want when you're working on a development version of a 
  package. To suppress this behaviour, set `upgrade_dependencies = FALSE` 
  (#863). `install_deps()` is more careful with `...` - this means additional
  arguments to `install_*` are more likely to work (#870).

* `install_gitorious()` has been removed since gitorious no longer exists
  (#913).

* `load_all()` no longer fails if a `useDynLib()` entry in the NAMESPACE 
  is incorrect. This should make it easy to recover from an incorrect
  `@useDynLib`, because re-documenting() should now succeed.

* `release()` works for packages not located at root of git repository 
  (#845, #846, @mbjones).

* `revdep_check()` now installs _suggested_ packages by default (#808), and 
  sets `NOT_CRAN` env var to `false` (#809). This makes testing more similar to
  CRAN so that more packages should pass cleanly. It also sets `RGL_USE_NULL`
  to `true` to stop rgl windows from popping up during testing (#897). It
  also downloads all source packages at the beginning - this makes life a 
  bit easier if you're on a flaky internet connection (#906).
  
* New `uninstall()` removes installed package (#820, @krlmlr).

* Add `use_coverage()` function to add codecov.io or coveralls.io to a project,
  deprecate `use_coveralls()` (@jimhester, #822, #818).
  
* `use_cran_badge()` uses canonical url form preferred by CRAN.

* `use_data()` also works with data from the parent frame (#829, @krlmlr).

* `use_git_hook()` now creates `.git/hooks` if needed (#888)

* GitHub integration extended: `use_github()` gains a `protocol` argument (ssh or https), populates URL and BugReports fields of DESCRIPTION (only if non-existent or empty), pushes to the newly created GitHub repo, and sets a remote tracking branch. `use_github_links()` is a new exported function. `dr_github()` diagnoses more possible problems. (#642, @jennybc).

* `use_travis()`: Default travis script leaves notifications on default 
  settings.

* `uses_testthat()` and `check_failures()` are now exported (#824, #839, 
  @krlmlr).

* `use_readme_rmd()` uses `uses_git()` correctly  (#793).

* `with_debug()` now uses `with_makevars()` rather than `with_env()`, because R
  reads compilation variables from the Makevars rather than the environment
  (@jimhester, #788).

* Properly reset library path after `with_lib()` (#836, @krlmlr).

* `remove_s4classes()` performs a topological sort of the classes
  (#848, #849, @famuvie).

* `load_all()` warns (instead of failing) if importing symbols, methods, or classes
   from `NAMESPACE` fails (@krlmlr, #921).

# devtools 1.8.0
 
## Helpers

* New `dr_devtools()` runs some common diagnostics: are you using the 
  latest version of R  and devtools? It is run automatically by 
  `release()` (#592).

* `use_code_of_conduct()` adds a contributor code of conduct from 
  http://contributor-covenant.org. (#729)

* `use_coveralls()` allows you to easily add test coverage with coveralls
  (@jimhester, #680, #681).
  
* `use_git()` sets up a package to use git, initialising the repo and
  checking the existing files.

* `use_test()` adds a new test file (#769, @krlmlr).

* New `use_cran_badge()` adds a CRAN status badge that you can copy into a README file. Green indicates package is on CRAN. Packages not yet submitted or accepted to CRAN get a red badge.

## Package installation and info

* `build_vignettes()` automatically installs the VignetteBuilder package,
  if necessary (#736).

* `install()` and `install_deps()` gain a `...` argument, so additional
  arguments can be passed to `utils::install.packages()` (@jimhester, #712).
  `install_svn()` optionally accepts a revision (@lev-kuznetsov, #739).
  `install_version()` now knows how to look in multiple repos (#721).

* `package_deps()` (and `dev_package_deps()`) determines all recursive 
  dependencies and whether or not they're up-to-date (#663). Use
  `update(package_deps("xyz"))` to update out of date dependencies. This code 
  is used in `install_deps()` and `revdep_check()` - it's slightly more 
  aggressive than previous code (i.e. it forces you to use the latest version), 
  which should avoid problems when you go to submit to CRAN.

* New `update_packages()` will install a package (and its dependencies) only if
  they are missing or out of date (#675).

* `session_info()` can now take a vector of package names, in which case it
  will print the version of those packages and their dependencies (#664).

## Git and github

* Devtools now uses the git2r package to inspect git properties and install
  remote git packages with `install_git()`. This should be considerably
  more reliable than the previous strategy which involves calling the 
  command line `git` client. It has two small downsides: `install_git()`
  no longer accepts additional `args`, and must do a deep clone when
  installing.

* `dr_github()` checks for common problems with git/github setup (#643).

* If you use git, `release()` now warns you if you have uncommited changes,
  or if you've forgotten to synchronise with the remote (#691).

* `install_github()` warns if repository contains submodules (@ashander, #751).

## Bug fixes and minor improvements

* Previously, devtools ran all external R processes with `R --vanilla`.
  Now it only suppresses user profiles, and constructs a custom `.Rprofile` to
  override the default.  Currently, this `.Rprofile` sets up the `repos` option.
  Among others, this enables the cyclic dependency check in `devtools::release`
  (#602, @krlmlr).

* `R_BROWSER` and `R_PDFVIEWER` environment variables are set to "false" to 
  suppress random windows opening during checks.

* Devtools correctly identifies RTools 3.1 and 3.2 (#738), and
  preserves continuation lines in the `DESCRIPTION` (#709).

* `dev_help()` now uses `normalizePath()`. Hopefully this will make it more
  likely to work if you're on windows and have a space in the path.

* `lint()` gains a `cache` argument (@jimhester, #708).

* Fixed namespace issues related to `stats::setNames()` (#734, #772) and 
  `utils::unzip()` (#761, @robertzk).

* `release()` now reminds you to check the existing CRAN check results page
  (#613) ands shows file size before uploading to CRAN (#683, @krlmlr).

* `RCMD()` and `system_check()` are now exported so they can be used by other 
  packages. (@jimhester, #699).

* `revdep_check()` creates directories if needed (#759).

* `system_check()` combines arguments with ` `, not `, `. (#753)

* `test()` gains an `...` argument so that additional arguments can be passed
  to `testthat::test_dir` (@jimhester, #747)

* `use_travis()` now suggests you link to the svg icon since that looks a 
  little sharper. Default template sets `CRAN: http://cran.rstudio.com/` to 
  enable the cyclic dependency check.

* `NOT_CRAN` envvar no longer overrides externally set variable.

* `check(check_version = TRUE)` also checks spelling of the `DESCRIPTION`; if no
  spell checker is installed, a warning is given (#784, @krlmlr).

# devtools 1.7.0

## Improve reverse dependency checking

Devtools now supports a new and improved style of revdep checking with `use_revdep()`. This creates a new directory called `revdep` which contains a `check.R` template. Run this template to check all reverse dependencies, and save summarised results to `check/summary.md`. You can then check this file into git, making it much easier to track how reverse dependency results change between versions. The documentation for `revdep_check()` is much improved, and should be more useful (#635)

I recommend that you specify a library to use when checking with `options("devtools.revdep.libpath")`. (This should be a directory that already exists). This should be difference from your default library to keep the revdep environment isolated from your development environment.

I've also tweaked the output of `revdep_maintainers()` so it's easier to copy and paste into an email (#634). This makes life a little easier pre-release.

## New helpers

* `lint()` runs `lintr::lint_package()` to check style consistency and errors
  in a package. (@jimhester, #694)

* `use_appveyor()` sets up a package for testing with AppVeyor (@krlmlr, #549).

* `use_cran_comments()` creates a `cran-comments.md` template and adds it
  to `.Rbuildignore` to help with CRAN submissions. (#661)

* `use_git_hook()` allows you to easily add a git hook to a package.

* `use_readme_rmd()` sets up a template to generate a `README.md` from a
  `README.Rmd` with knitr.

## Minor improvements

* Deprecated `doc_clean` argument to `check()` has been removed.

* Initial package version in `create()` is now `0.0.0.9000` (#632).
 `create()` and `create_description()` checks that the package name is 
  valid  (#610).

* `load_all()` runs `roxygen2::update_collate()` before loading code. This
  ensures that files are sourced in the way you expect, as defined by 
  roxygen `@include` tags. If you don't have any `@include` tags, the
  collate will be not be touched (#623).

* `session_info()` gains `include_base` argument to also display loaded/attached
  base packages (#646).

* `release()` no longer asks if you've read the CRAN policies since the 
  CRAN submission process now asks the same question (#692). 
  
    `release(check = TRUE)` now runs some additional custom checks. These include:
    
    * Checking that you don't depend on a development version of a package.
    
    * Checking that the version number has exactly three components (#633).
    
    `release()` now builds packages without the `--no-manual` switch, both for
    checking and for actually building the release package (#603, @krlmlr). 
    `build()` gains an additional argument `manual`, defaulting to `FALSE`, 
    and `check()` gains `...` unmodified to `build()`.
  
* `use_travis()` now sets an environment variable so that any WARNING will
  also cause the build to fail (#570).

* `with_debug()` and `compiler_flags()` set `CFLAGS` etc instead of 
  `PKG_CFLAGS`. `PKG_*` are for packages to use, the raw values are for users
  to set. (According to http://cran.rstudio.com/doc/manuals/r-devel/R-exts.html#Using-Makevars)

* New `setup()` works like `create()` but assumes an existing, not necessarily 
  empty, directory (#627, @krlmlr).

## Bug fixes

* When installing a pull request, `install_github()` now uses the repository
  associated with the pull request's branch (and not the repository of the user
  who created the pull request) (#658, @krlmlr).

* `missing_s3()` works once again (#672)

* Fixed scoping issues with `unzip()`.

* `load_code()` now executes the package's code with the package's root as
  working directory, just like `R CMD build` et al. (#640, @krlmlr).

# devtools 1.6.1

* Don't set non-portable compiler flags on Solaris.

* The file `template.Rproj` is now correctly installed and the function
  `use_rstudio` works as it should. (#595, @hmalmedal)

* The function `use_rcpp` will now create the file `src/.gitignore` with the
  correct wildcards. (@hmalmedal)

* The functions `test`, `document`, `load_all`, `build`, `check` and any
  function that applies to some package directory will work from subdirectories
  of a package (like the "R" or "inst/tests" directories). (#616, @robertzk)

# devtools 1.6

## Tool templates and `create()`

* `create()` no longer generates `man/` directory - roxygen2 now does
  this automatically. It also no longer generates an package-level doc
  template. If you want this, use `use_package_doc()`. It also makes a dummy 
  namespace so that you can build & reload without running `document()` first.

* New `use_data()` makes it easy to include data in a package, either 
  in `data/` (for exported datasets) or in `R/sysdata.rda` (for internal
  data). (#542)
  
* New `use_data_raw()` creates `data-raw/` directory for reproducible
  generation of `data/` files (#541).

* New `use_package()` allows you to set dependencies (#559). 

* New `use_package_doc()` sets up an Roxygen template for package-level
  docs.

* New `use_rcpp()` sets up a package to use Rcpp.
  
* `use_travis()` now figures out your github username and repo so it can 
  construct the markdown for the build image. (#546)

* New `use_vignette()` creates a draft vignette using Rmarkdown (#572).

* renamed `add_rstudio_project()` to `use_rstudio()`, `add_travis()` to 
  `use_travis()`, `add_build_ignore()` to `use_build_ignore()`, and 
  `add_test_infrastructure()` to `use_testthat()` (old functions are 
  aliased to new)

## The release process

* You can add arbitrary extra questions to `release()` by defining a function 
  `release_questions()` in your package. Your `release_questions()` should 
  return a character vector of questions to ask (#451). 

* `release()` uses new CRAN submission process, as implemented by 
  `submit_cran()` (#430).

## Package installation

* All `install_*` now use the same code and store much useful metadata.
  Currently only `session_info()` takes advantage of this information,
  but it will allow the development of future tools like generic update
  functions.
  
* Vignettes are no longer installed by default because they potentally require 
  all suggested packages to also be installed. Use `build_vignettes = TRUE` to 
  force building and to install all suggested packages (#573).
  
* `install_bitbucket()` has been bought into alignment with `install_github()`:
  this means you can now specify repos with the compact `username/repo@ref`
  syntax. The `username` is now deprecated. 
    
* `install_git()` has been simplified and many of the arguments have changed 
  names for consistency with metadata for other package installs.

* `install_github()` has been considerably improved:

    * `username` is deprecated - please include the user in the repo name: 
      `rstudio/shiny`, `hadley/devtools` etc. 
      
    * `dependencies = TRUE` is no longer forced (regression in 1.5) 
       (@krlmlr, #462).
      
    * Deprecated parameters `auth_user`, `branch`, `pull` and `password` have 
      all been removed.
  
    * New `host` argument which allows you to install packages from github 
      enterprise (#410, #506). 
    
    * The GitHub API is used to download archive file (@krlmlr, #466) - this
      makes it less likely to break in the future.
  
    * To download a specified pull request, use `ref = github_pull(...)`
      (@krlmlr, #509). To install the latest release, use `"user/repo@*release"` 
      or `ref = github_release()` (@krlmlr, #350).

* `install_gitorious()` has been bought into alignment with `install_github()`:
  this means you can now specify repos with the compact `username/repo@ref`
  syntax. You must now always supply user (project) name and repo.

* `install_svn()` lets you install an R package from a subversion repository
  (assuming you have subversion installed).
  
* `decompress()` and hence `install_url()` now work when the downloaded
  file decompresses without additional top-level directory (#537).

## Other minor improvements and bug fixes

* If you're using Rstudio, and you you're trying to build a binary package
  without the necessary build tools, Rstudio will prompt to download and
  install the right thing. (#488)

* Commands are no longer run with `LC_ALL=C` - this no longer seems 
  necessary (#507).

* `build(binary = TRUE)` creates an even-more-temporary package library
  avoid conflicts (#557).

* `check_dir()` no longer fails on UNC paths (#522).

* `check_devtools()` also checks for dependencies on development versions
  of packages (#534).

* `load_all()` no longer fails on partial loading of a package containing
  S4 or RC classes (#577).

* On windows, `find_rtools()` is now run on package load, not package
  attach.

* `help()`, `?`, and `system.file()` are now made available when a package is
  loaded with `load_all()`, even if the devtools package isn't attached.

* `httr` 0.3 required (@krlmlr, #466).

* `load_all()` no longer gives an error when objects listed as exports are
  missing.
  
* Shim added for `library.dynam.unload()`.

* `loaded_packages()` now returns package name and path it was loaded from. 
  (#486)

* The `parenvs()` function has been removed from devtools, because is now in the
  pryr package.

* `missing_s3()` uses a better heuristic for determining if a function
  is a S3 method (#393).

* New `session_info()` provides useful information about your R session.
  It's a little more focussed than `sessionInfo()` and includes where
  packages where installed from (#526).

* `rstudioapi` package moved from suggests to imports, since it's always 
  needed (it's job is to figure out if rstudio is available, #458)

* Implemented own version `utils::unzip()` that throws error if command
  fails and doesn't print unneeded messages on non-Windows platforms (#540).

* Wrote own version of `write.dcf()` that doesn't butcher whitespace and 
  fieldnames.

## Removed functionality

* The `fresh` argument to `test()` has been removed - this is best done by 
  the editor since it can run the tests in a completely clean environment
  by starting a new R session.

* `compile_dll()` can now build packages located in R's `tempdir()`
  directory (@richfitz, #531).

# devtools 1.5

Four new functions make it easier to add useful infrastructure to packages:

* `add_test_infrastructure()` will create test infrastructure for a new package.
  It is called automatically from `test()` if no test directories are
  found, the session is interactive and you agree.

* `add_rstudio_project()` adds an Rstudio project file to your package.
  `create()` gains an `rstudio` argument which will automatically create
  an Rstudio project in the package directory. It defaults to `TRUE`:
  if you don't use Rstudio, just delete the file.

* `add_travis()` adds a basic travis template to your package. `.travis.yml`
  is automatically added to `.Rbuildignore` to avoid including it in the built
  package.

* `add_build_ignore()` makes it easy to add files to `.Rbuildignore`,
  correctly escaping special characters

Two dependencies were incremented:

* devtools requires at least R version 3.0.2.

* `document()` requires at least roxygen2 version 3.0.0.

## Minor improvements

* `build_win()` now builds R-release and R-devel by default (@krlmlr, #438).
  It also gains parameter `args`, which is passed on to `build()`
  (@krlmlr, #421).

* `check_doc()` now runs `document()` automatically.

* `install()` gains `thread` argument which allows you to install multiple
  packages in parallel (@mllg, #401). `threads` argument to `check_cran()`
  now defaults to `getOption("Ncpus")`

* `install_deps(deps = T)` no longer installs all dependencies of
  dependencies (#369).

* `install_github()` now prefers personal access tokens supplied to
  `auth_token` rather than passwords (#418, @jeroenooms).

* `install_github()` now defaults to `dependencies = TRUE` so you definitely
  get all the packages you need to build from source.

* devtools supplies its own version of `system.file()` so that when the function
  is called from the R console, it will have special behavior for packages
  loaded with devtools.

* devtools supplies its own version of `help` and `?`, which will search
  devtools-loaded packages as well as normally-loaded packages.

## Bug fixes

* `check_devtools()` no longer called by `check()` because the relevant
  functionality is now included in `R CMD CHECK` and it was causing
  false positives (#446).

* `install_deps(TRUE)` now includes packages listed in `VignetteBuilder` (#396)

* `build()` no longer checks for `pdflatex` when building vignettes, as
  many modern vignettes don't need it (#398). It also uses
  `--no-build-vignettes` for >3.0.0 compatibility (#391).

* `release()` does a better job of opening your email client if you're inside
  of Rstudio (#433).

* `check()` now correctly reports the location of the `R CMD
  check` output when called with a custom `check_dir`. (Thanks to @brentonk)

* `check_cran()` records check times for each package tested.

* Improved default `DESCRIPTION` file created by `create_description()`.
  (Thanks to @ncarchedi, #428)

* Fixed bug in `install_github()` that prevented installing a pull request by
  supplying `repo = "username/repo#pull"`. (#388)

* explicitly specify user agent when querying user name and ref for pull request
  in `install_github`. (Thanks to Kirill Müller, #405)

* `install_github()` now removes blank lines found in a package `DESCRIPTION`
  file, protecting users from the vague `error: contains a blank line` error.
  (#394)

* `with_options()` now works, instead of throwing an error (Thanks to
  @krlmlr, #434)

# devtools 1.4.1

* Fixed bug in `wd()` when `path` was ommitted. (#374)

* Fixed bug in `dev_help()` that prevented it from working when not using
  Rstudio.

* `source_gist()` respects new github policy by sending user agent
  (hadley/devtools)

* `install_github()` now takes repo names of the form
  `[username/]repo[/subdir][@ref|#pull]` -
  this is now the recommended form to specify username, subdir, ref and/or
  pull for install_github. (Thanks to Kirill Müller, #376)

# devtools 1.4

## Installation improvements

* `install()` now respects the global option `keep.source.pkgs`.

* `install()` gains a `build_vignettes` which defaults to TRUE, and ensures
  that vignettes are built even when doing a local install. It does this
  by forcing `local = FALSE` if the package has vignettes, so `R CMD build`
  can follow the usual process. (#344)

* `install_github()` now takes repo names of the form `username/repo` -
  this is now the recommended form for install_github if your username is
  not hadley ;)

* `install_github()` now adds details on the source of the installed package
  (e.g. repository, SHA1, etc.) to the package DESCRIPTION file. (Thanks to JJ
  Allaire)

* Adjusted `install_version()` to new meta data structure on CRAN.
  (Thanks to Kornelius Rohmeyer)

* Fixed bug so that `install_version()` works with version numbers that
  contain hyphens. (Thanks to Kornelius Rohmeyer)

* `install_deps()` is now exported, making it easier to install the dependencies
  of a package.

## Other minor improvements

* `build(binary = TRUE)` now no longer installs the package as a side-effect.
  (#335)

* `build_github_devtools()` is a new function which makes it easy for Windows
  users to upgrade to the development version of devtools.

* `create_description()` does a better job of combining defaults and user
  specified options. (#332)

* `install()` also installs the dependencies that do not have the required
  versions; besides, the argument `dependencies` now works like
  `install.packages()` (in previous versions, it was essentially
  `c("Depends", "Imports", "LinkingTo")`) (thanks, Yihui Xie, #355)

* `check()` and `check_cran()` gain new `check_dir` argument to control where
  checking takes place (#337)

* `check_devtools()` no longer incorrectly complains about a `vignettes/`
  directory

* Decompression of zip files now respects `getOption("unzip")` (#326)

* `dev_help` will now use the Rstudio help pane, if you're using a recent
  version of Rstudio (#322)

* Release is now a little bit smarter: if it's a new package, it'll ask you
  to read and agree to the CRAN policies; it will only ask about
  dependencies if it has any.

* `source_url()` (and `source_gist()`) accept SHA1 prefixes.

* `source_gist()` uses the github api to reliably locate the raw gist.
  Additionally it now only attempts to source files with `.R` or `.r`
  extensions, and gains a `quiet` argument. (#348)

* Safer installation of source packages, which were previously extracted
  directly into the temp directory; this could be a problem if directory
  names collide. Instead, source packages are now extracted into unique
  subdirectories.


# devtools 1.3

## Changes to best practices

* The documentation for many devtools functions has been considerably expanded,
  aiming to give the novice package developer more hints about what they should
  be doing and why.

* `load_all()` now defaults to `reset = TRUE` so that changes to the NAMESPACE
  etc are incorporated. This makes it slightly slower (but hopefully not
  noticeably so), and generally more accurate, and a better simulation of
  the install + restart + reload cycle.

* `test()` now looks in both `inst/test` and `tests/testthat` for unit tests.
  It is recommended to use `tests/testthat` because it allows users to
  choose whether or not to install test. If you move your tests from
  `inst/tests` to `tests/testthat`, you'll also need to change
  `tests/test-all.R` to run `test_check()` instead of `test_package()`.
  This change requires testthat 0.8 which will be available on CRAN shortly.

* New devtools guarantee: if because of a devtools bug, a CRAN maintainer yells
  at you, I'll send you a hand-written apology note. Just forward me the email
  and your address.

## New features

* New `install_local()` function for installing local package files
 (as zip, tar, tgz, etc.) (Suggested by landroni)

* `parse_deps()`, which parses R's package dependency strings, is now exported.

* All package and user events (e.g. load, unload, attach and detach) are now
  called in the correct place.

## Minor improvements and bug fixes

* `build()` gains `args` parameter allowing you to add additional arbitrary
  arguments, and `check()` gains similar `build_args` parameter.

* `install_git` gains `git_arg` parameter allowing you to add arbitrary
  additional arguments.

* Files are now loaded in a way that preserves srcreferences - this means
  that you will get much better locations on error messages, which should
  considerably aid debugging.

* Fixed bug in `build_vignettes()` which prevented files in `inst/doc` from
  being updated

* `as.package()` no longer uses the full path, which should make for nicer
  error messages.

* More flexibility when installing package dependencies with the
 `dependencies` argument to `install_*()` (thanks to Martin Studer)

* The deprecated `show_rd()` function has now been removed.

* `install_bitbucket()` gains `auth_user` and `password` params so that you can
  install from private repos (thanks to Brian Bolt)

* Better git detection on windows (thanks to Mikhail Titov)

* Fix bug so that `document()` will automatically create `man/` directory

* Default `DESCRIPTION` gains `LazyData: true`

* `create_description()` now checks that the directory is probably a package
  by looking for `R/`, `data/` or `src/` directories

* Rolled back required R version from 3.0 to 2.15.

* Add missing import for `digest()`

* Bump max compatible version of R with RTools 3.0, and add details for
  RTools 3.1

# devtools 1.2

## Better installation

* `install` gains a `local` option for installing the package from the local
  package directory, rather than from a built tar.gz.  This is now used by
  default for all package installations. If you want to guarantee a clean
  build, run `local = FALSE`

* `install` now uses option `devtools.install.args` for default installation
  arguments. This allows you to set any useful defaults (e.g. `--no-multiarch`)
  in your Rprofile.

* `install_git` gains `branch` argument to specify branch or tag (Fixes #255)

## Clean sessions

* `run_examples` and `test` gain a `fresh` argument which forces them to run
  in a fresh R session. This completely insulates the examples/tests from your
  current session but means that interactive code (like `browser()`) won't work.(Fixes #258)

* New functions `eval_clean` and `evalq_clean` make it easy to evaluate code
  in a clean R session.

* `clean_source` loses the `vanilla` argument (which did not work) and gains
  a `quiet` argument

## New features

* `source_url` and `source_gist` now allow you to specify a sha, so you can
  make sure that files you source from the internet don't change without you
  knowing about it. (Fixes #259)

* `build_vignettes` builds using `buildVignette()` and movies/copies outputs
  using the same algorithm as `R CMD build`. This means that
  `build_vignettes()` now exactly mimics R's regular behaviour, including
  building non-Sweave vignettes (#277), building in the correct directory
  (#231), using make files (if present), and copying over extra files.

* devtools now sets best practice compiler flags: from `check()`,
  `-Wall -pedantic` and from `load_all()`, `-Wall -pedantic -g -O0 -UNDEBUG`.
  These are prefixed to existing environment variables so that you can override
  them if desired. (Fixes #257)

* If there's no `DESCRIPTION` file present, `load_all()` will automatically
  create one using `create_description()`.  You can set options in your
  `.Rprofile` to control what it contains: see `package?devtools` for more
  details.

## Minor improvements

* `check()` now also sets environment variable
  `_R_CHECK_CODE_DATA_INTO_GLOBALENV_` to TRUE (to match current `--as-cran`
  behaviour) (Fixes #256)

* Improved default email sent by `release()`, eliminating `create.post()`
  boilerplate

* `revdep` includes LinkingTo by default.

* Fixed regular expression problem that caused RTools `3.0.*` to fail to be
  found on Windows.

* `load_data()` got an overhaul and now respects `LazyData` and correctly
  exports datasets by default (Fixes #242)

* `with_envvar` gains the option to either replace, prefix or suffix existing
  environmental variables. The default is to replace, which was the previous
  behaviour.

* `check_cran` includes `sessionInfo()` in the summary output (Fixes #273)

* `create()` gains a `check` argument which defaults to FALSE.

* `with_env` will be deprecated in 1.2 and removed in 1.3

* When `load_all()` calls `.onAttach()` and `.onLoad()`, it now passes the
  lib path to those functions.

# devtools 1.1

* `source_gist()` has been updated to accept new gist URLs with username.
  (Fixes #247)

* `test()` and `document()` now set environment variables, including NOT_CRAN.

* Test packages have been renamed to avoid conflicts with existing packages on
  CRAN. This bug prevented devtools 1.0 from passing check on CRAN for some
  platforms.

* Catch additional case in `find_rtools()`: previously installed, but directory
  empty/deleted (Fixes #241)

# devtools 1.0

## Improvements to package loading

* Rcpp attributes are now automatically compiled during build.

* Packages listed in depends are `require()`d (Fixes #161, #178, #192)

* `load_all` inserts a special version of `system.file` into the package's
  imports environment. This tries to simulate the behavior of
  `base::system.file` but gives modified results because the directory structure
  of installed packages and uninstalled source packages is different.
  (Fixes #179). In other words, `system.file` should now just work even if the
  package is loaded with devtools.

* Source files are only recompiled if they've changed since the last run, and
  the recompile will be clean (`--preclean`) if any exported header files have
  changed. (Closes #224)

* The compilation process now performs a mock install instead of using
  `R CMD SHLIB`. This means that `Makevars` and makefiles will now be respected
  and generally there should be fewer mismatches between `load_all` and
  the regular install and reload process.

* S4 classes are correctly loaded and unloaded.

## Windows

* Rtools detection on windows has been substantially overhauled and should both
  be more reliable, and when it fails give more information about what is wrong
  with your install.

* If you don't have rtools installed, devtools now automatically sets the TAR
  environment variable to internal so you can still build packages.

## Minor features

* `check_cran` now downloads packages from cran.rstudio.com.

* `check()` now makes the CRAN version check optional, and off by default. The
  `release()` function still checks the version number against CRAN.

* In `check()`, it is optional to require suggested packages, using the
  `force_suggests` option.

* When `check()` is called, the new default behavior is to not delete existing
  .Rd files from man/. This behavior can be set with the "devtools.cleandoc"
  option.

* `install_bitbucket()` now always uses lowercase repo names. (Thanks to mnel)

* New function `with_lib()`, which runs an expression code with a library path
  prepended to the existing libpaths. It differs slightly from
  `with_libpaths()`, which replaces the existing libpaths.

* New function `install_git()` installs a package directly from a git
  repository. (Thanks to David Coallier)

* If `pdflatex` isn't available, don't try to build vignettes with `install()`
  or `check()`. (Fixes #173)

* `install_github()` now downloads from a new URL, to reflect changes on how
  files are hosted on GitHub.

* `build()` now has a `vignettes` option to turn off rebuilding vignettes.

* `install(quick=TRUE)` now builds the package without rebuilding vignettes.
  (Fixes #167)

* All R commands called from `devtools` now have the environment variable
  `NOT_CRAN` set, so that you can perform tasks when you know your code
  is definitely not running on CRAN. (Closes #227)

* Most devtools functions can a quiet argument that suppresses output. This is
  particularly useful for testing.

## Bug fixes

* Fixed path issue when looking for Rtools on windows when registry entry is not present. (Fixes #201)

* Reloading a package that requires a forced-unload of the namespace now works.

* When reloading a package that another loaded package depends on, if there
  was an error loading the code, devtools would print out something about an
  error in `unloadNamespace`, which was confusing. It now gives more useful
  errors.

* An intermittent error in `clear_topic_index` related to using `rm()` has
  been fixed. (Thanks to Gregory Jefferis)

* `revdep()` now lists "Suggests" packages, in addition to "Depends" and
  "Imports".

* `revdep_check()` now correctly passes the `recursive` argument to `revdep()`.

* The collection of check results at the end of `check_cran()` previously did
  not remove existing results, but now it does.

* When a package is loaded with `load_all()`, it now passes the name of the
  package to the `.onLoad()` function. (Thanks to Andrew Redd)

# devtools 0.8.0

## New features

* `create` function makes it easier to create a package skeleton using
  devtools standards.

* `install_github()` can now install from a pull request -- it installs
  the branch referenced in the pull request.

* `install_github` now accepts `auth_user` and `password` arguments if you
  want to install a package in a private github repo. You only need to specify
  `auth_user` if it's not your package (i.e. it's not your `username`)
  (Fixes #116)

* new `dev_help` function replaces `show_rd` and makes it easy to get help on
  any topic in a development package (i.e. a package loaded with `load_all`)
  (Fixes #110)

* `dev_example` runs the examples for one in-development package. (Fixes #108)

* `build_vignettes` now looks in modern location for vignettes (`vignettes/`)
   and warn if vignettes found in old location (`inst/doc`).  Building now
   occurs in a temporary directory (to avoid polluting the package with
   build artefacts) and only final pdf files are copied over.

* new `clean_vignettes` function to remove pdfs in `inst/doc` that were built
  from vignettes in `vignettes/`

* `load_all` does a much much better job at simulating package loading (see
  LOADING section). It also compiles and loads C/C++/Fortran code.

* `unload()` is now an exported function, which unloads a package, trying
  harder than just `detach`. It now also unloads DLLs. (Winston Chang.
  Fixes #119)

* `run_examples` now has parameters `show`, `test`, `run` to control which of
  `\dontrun{}`, `\dontshow{}`, `\donttest{}` and `\testonly{}` are commented
  out. The `strict` parameter has been removed since it is no longer necessary
  because `load_all` can respect namespaces. (Fixes #118)

* `build()`, `check()`, `install()` etc now run R in `--vanilla` mode which
  prevents it from reading any of your site or personal configuration files.
  This should prevent inconsistencies between the environment in which the
  package is run between your computer and other computers (e.g. the CRAN
  server) (Fixes #145)

* All system R command now print the full command used to make it easier to
  understand what's going on.

## Package paths

* `as.package` no longer uses `~/.Rpackages`.

* `as.package` provides more informative error messages when path does not
  exist, isn't a directory, or doesn't contain a `DESCRIPTION` file.

* New function `inst()` takes the name of a package and returns the installed
  path of that package. (Winston Chang. Fixes #130). This makes it possible to
  use `devtools` functions (e.g. `unload`) with regular installed packages,
  not just in-development source packages.

* New function `devtest()` returns paths to an internal testing packages
  in devtools.

## Loading

* Development packages are now loaded into a namespace environment,
  <namespace:xxxx>, and then the objects namespace are copied to the
  package environment, <package:xxxx>. This more accurately simulates
  how packages are normally loaded. However, all of the objects (not
  just the exported ones) are still copied to the package environment.
  (Winston Chang. Fixes #3, #60, and #125)

* Packages listed in Imports and Depends are now loaded into an imports
  environment, with name attribute "imports:xxxx", which is the parent
  of the namespace environment. The imports environment is in turn a
  child of the <namespace:base> environment, which is a child of the
  global environment. This more accurately simulates how packages are
  normally loaded.  These packages previously were loaded and attached.
  (Winston Chang. Fixes #85)

* The NAMESPACE file is now used for loading imports, instead of the
  DESCRIPTION file. Previously, `load_all` loaded all objects from the
  packages listed in DESCRIPTION. Now it loads packages (and, when
  when 'importfrom' is used, specific objects from packages) listed in
  NAMESPACE. This more closely simulates normal package loading. It
  still checks version numbers of packages listed in DESCRIPTION.
  (Winston Chang)

* `load_all` can now be used to properly reload devtools. It does this
  by creating a copy of the devtools namespace environment, and calling
  `load_all` from that environment. (Winston Chang)

* The `.onLoad` and `.onAttach` functions for a development package are
  now both called when loading a package for the first time, or with
  `reset=TRUE`, and the order more correctly simulates normal package
  loading (create the namespace, call `.onLoad`, copy objects to the
  package environment, and then call `.onAttach`). (Winston Chang)

* `load_all` will now throw a warning if a dependency package does not
  satisfy the version requirement listed in DESCRIPTION. (Winston Chang.
  Fixes #109)

* The package environment now has a 'path' attribute, similar to a
  package loaded the normal way. (Winston Chang)

* `load_all` now has an option `export_all`. When set to TRUE, only the
  objects listed as exports in NAMESPACE are exported. (Winston Chang)

* `load_all` now compiles C files in the /src directory. (Winston Chang)

* New functions `compile_dll()` and `clean_dll()`, which compile C/C++/
  Fortan source code, and clean up the compiled objects, respectively.
  (Winston Chang. Fixes #131)

## Bug fixes

* `load_code` now properly skips missing files. (Winston Chang)

* Add `--no-resave-data` to default build command.

* The subject line of the email created by `release` is now "CRAN submission
  [package] [version]", per CRAN repository policy.

* `install_bitbucket` properly installs zip files of projects stored
  in Mercurial repositories. (Winston Chang. Fixes #148)

* `build` now builds vignettes because `install` does not. (Fixes #155)

## Introspection

* New function `loaded_packages()`, which returns the names of packages
  that are loaded and attached.

* Packages loaded with `load_all` now store devtools metadata in their
  namespace environment, in a variable called `.__DEVTOOLS__`. This can
  be accessed with the `dev_meta` function. (Winston Chang. Fixes #128)

* `dev_mode` now stores the path it uses in option `dev_path`. That makes it
  easy for other applications to detect when it is on and to act accordingly.

* New function `parse_ns_file()`, which parses a NAMESPACE file for a
  package.

* New function `parenvs()`, which parents the parent environments
  of an object. (Winston Chang)

# devtools 0.7.1

* bump dependency to R 2.15

* `load_code` now also looks for files ending in `.q` - this is not
  recommended, but is needed for some older packages

# devtools 0.7

## Installation

* `install_bitbucket` installs R packages on bitbucket.

* `install` now uses `--with-keep.source` to make debugging a little easier.

* All remote install functions give better error messages in the case of http
  errors (Fixes #82).

* `install` has new quick option to make package installation faster, by
  sacrificing documentation, demos and multi-architecture binaries.
  (Fixes #77)

* `install_url`, `install_github` and `install_gitorious` gain a subdir
  argument which makes it possible to install packages that are contained
  within a sub-directory of a repository or compressed file. (Fixes #64)

## Checking

* `with_debug` function temporarily sets env vars so that compilation is
  performed with the appropriate debugging flags set. Contributed by Andrew
  Redd.

* `revdep`, `revdep_maintainers` and `revdep_check` for calculating reverse
  dependencies, finding their maintainers and running `R CMD check`.
  (Fixes #78)

* `check_cran` has received a massive overhaul: it now checks multiple
  packages, installs dependencies (in user specified library), and parse check
  output to extract errors and warnings

* `check` uses new `--as-cran` option to make checking as close to CRAN as
  possible (fixes #68)

## Other new features

* devtools now uses options `devtools.path` to set the default path to use
  with devmode, and `github.user` to set the default user when installing
  packages from github.

* if no package supplied, and no package has been worked with previously, all
  functions now will try the working directory. (Fixes #87)

* on windows, devtools now looks in the registry to find where Rtools is
  installed, and does a better a job of locating gcc. (Contributed by Andrew
  Redd)

* `show_rd` passes `...` on to `Rd2txt` - this is useful if you're checking
  how build time `\Sexpr`s are generated.

* A suite of `with` functions that allow you to temporarily alter the
  environment in which code is run: `in_dir`, `with_collate`, `with_locale`,
  `with_options`, `with_path`, ... (Fixes #89)

* `release` ask more questions and randomises correct answers so you really
  need to read them (Fixes #79)

* `source_gist` now accepts default url such as "https://gist.github.com/nnn"

* New system path manipulation functions, `get_path`, `set_path`, `add_path`
  and `on_path`, contributed by Andrew Redd.

* If you're on windows, `devtools` now suppresses the unimportant warning from
  CYGWIN about the dos style file paths

## Bug fixes

* `decompress` now uses target directory as defined in the function call
  when expanding a compressed file. (Fixes #84)

* `document` is always run in a C locale so that `NAMESPACE` sort order is
  consistent across platforms.

* `install` now quotes `libpath` and build path so paths with embedded spaces
  work (Fixes #73 and #76)

* `load_data` now also loads `.RData` files (Fixes #81)

* `install` now has `args` argument to pass additional command line arguments
  on to `R CMD install` (replaces `...` which didn't actually do anything).
  (Fixes #69)

* `load_code` does a better job of reconciling files in DESCRIPTION collate
  with files that actually exist in the R directory. (Fixes #14)

# devtools 0.6

## New features

* `test` function takes `filter` argument which allows you to restrict which
  tests are to be run

* `check` runs with example timings, as is done on CRAN. Run with new param
  `cleanup = F` to access the timings.

* `missing_s3` function to help figure out if you've forgotten to export any
  s3 methods

* `check_cran` downloads and checks a CRAN package - this is useful to run as
  part of the testing process of your package if you want to check the
  dependencies of your package

* `strict` mode for `run_examples` which runs each example in a clean
  environment. This is much slower than the default (running in the current
  environment), but ensures that each example works standalone.

* `dev_mode` now updates prompt to indicate that it's active (Thanks to Kohske
  Takahashi)

* new `source_url` function for sourcing script on a remote server via
  protocols other than http (e.g. https or ftp). (Thanks to Kohske Takahashi)

* new `source_gist` function to source R code stored in a github gist. (Thanks
  to Kohske Takahashi)

* `load_all` now also loads all package dependencies (including suggestions) -
  this works around some bugs in the way that devtools attaches the
  development environment into the search path in a way that fails to recreate
  what happens normally during package loading.

## Installation

* remote installation will ensure the configure file is executable.

* all external package installation functions are vectorised so you can
  install multiple packages at time

* new `install_gitorious` function install packages in gitorious repos.

* new `install_url` function for installing package from an arbitrary url

* include `install_version` function from Jeremy Stephens for installing a
  specific version of a CRAN package from the archive.

## Better windows behaviour

* better check for OS type (thanks to Brian Ripley)

* better default paths for 64-bit R on windows (Fixes #35)

* check to see if Rtools is already available before trying to mess with the
  paths. (Fixes #55)

## Bug fixes

* if an error occurs when calling loading R files, the cache will be
  automatically cleared so that all files are loaded again next time you try
  (Fixes #55)

* functions that run R now do so with `R_LIBS` set to the current
  `.libPaths()` - this will ensure that checking uses the development library
  if you are in development mode. `R_ENVIRON_USER` is set to an empty file to
  avoid your existing settings overriding this.

* `load_data` (called by `load_all`) will also load data defined in R files in
  the data directory. (Fixes #45)

* `dev_mode` performs some basic tests to make sure you're not setting your
  development library to a directory that's not already an R library.
  (Fixes #25)

# devtools 0.5.1

* Fix error in that was causing R commands to fail on windows.

# devtools 0.5

## New functions

* new `show_rd` function that will show the development version of a help
  file.

## Improvements and bug fixes

* external R commands always run in locale `C`, because that's what the CRAN
  severs do.

* `clean_source` sources an R script into a fresh R environment, ensuring that
  it can run independently of your current working environment. Optionally
  (`vanilla = T`), it will source in a vanilla R environment which ignores all
  local environment settings.

* On windows, `devtools` will also add the path to `mingw` on startup. (Thanks
  to pointer from Dave Lovell)

# devtools 0.4

## New functions

* new `wd` function to change the working directory to a package subdirectory.

* `check_doc` now checks package documentation as a whole, in the same way
  that `R CMD check` does, rather than low-level syntax checking, which is
  done by `roxygen2. DESCRIPTION checking has been moved into `load_all`.
  `check_rd` has been removed.

* `build` is now exported, and defaults to building in the package's parent
  directory. It also gains a new `binary` parameter controls whether a binary
  or a source version (with no vignettes or manuals) is built. Confusingly,
  binary packages are built with `R CMD INSTALL`.

* `build_win` sends your package to the R windows builder, allowing you to
  make a binary version of your package for windows users if you're using
  linux or a max (if you're using windows already, use `build(binary = T)`)

## Improvements and bug fixes

* if using `.Rpackages` config file, default function is used last, not first.

* on Windows, `devtools` now checks for the presence of `Rtools` on startup,
  and will automatically add it to the path if needed.

* `document` uses `roxygen2` instead of `roxygen`. It now loads package
  dependency so that they're available when roxygen executes the package
  source code.

* `document` has new parameter `clean` which clears all roxygen caches and
  removes all existing man files. `check` now runs `document` in this mode.

* `dev_mode` will create directories recursively, and complain if it can't
  create them.  It should also work better on windows.

* `install_github` now allows you to specify which branch to download, and
  automatically reloads package if needed.

* `reload` now will only reload if the package is already loaded.

* `release` gains `check` parameter that allows you to skip package check (if
  you've just done it.)

* `test` automatically reloads code so you never run tests on old code

# devtools 0.3

* new `bash()` function that starts bash shell in package directory. Useful if
  you want to use git etc.

* removed inelegant `update_src()` since now superseded by `bash()`

* fix bug in ftp upload that was adding extraneous space

* `build` function builds package in specified directory. `install`, `check`
  and `release` now all use this function.

* `build`, `install`, `check` and `release` better about cleaning up after
  themselves - always try to both work in session temporary directory and
  delete any files/directories that they create

# devtools 0.2

* `install_github` now uses `RCurl` instead of external `wget` to retrieve
  package. This should make it more robust wrt external dependencies.

* `load_all` will skip missing files with a warning (thanks to suggestion from Jeff Laake)

* `check` automatically deletes `.Rcheck` directory on successful completion

* Quote the path to R so it works even if there are spaces in the path.

# devtools 0.1

* Check for presence of `DESCRIPTION` when loading packages to avoid false
  positives

* `install` now works correctly with `devel_mode` to install packages in your
  development library

* `release` prints news so you can more easily check it

* All `R CMD xxx` functions now use the current R, not the first R found on
  the system path.<|MERGE_RESOLUTION|>--- conflicted
+++ resolved
@@ -1,15 +1,13 @@
 # devtools 1.10.0.9000
 
-<<<<<<< HEAD
 * `check_cran()` suppresses X11 with `DISPLAY = ""`.
 
 * `load_all()` correctly handles `unix` and `windows` subdirectories
   within `R` (@gaborcsardi, #1102)
-=======
+
 * `release()` gains an `args` argument to control build options, e.g.
   to allow passing `args = "--compact-vignettes=both"` for packages with
   heavy PDF vignettes (@krlmlr, #1077).
->>>>>>> 16a880de
 
 * `revdep_check()` outputs a status message giving elapsed and estimated 
   remaining time every 10 packages.

# devtools 1.7.1.9000

<<<<<<< HEAD
* devtools now correctly writes out continuation lines in the `DESCRIPTION`.
  (#709).

* `package_deps()` determines all recursive dependencies and whether or not
  they're up-to-date (#663).

* `revdep_check()` creates directories if needed (#759).

* `install_version()` now knows how to look in multiple repos (#721).

* Add details for RTools 3.2 (#738)

* `use_travis()` now suggests you link to the svg icon since that looks a 
  little sharper.

* `use_code_of_conduct()` adds a contributor code of conduct from 
  http://contributor-covenant.org. (#729)

* `use_test()` adds a new test file (#769, @krlmlr).

* `system_check()` combines arguments with ` `, not `, `. (#753)
=======
* `install()` and `install_deps()` gain a `...` argument, so additional
  arguments can be passed to `utils::install.packages()` (@jimhester, #712).
>>>>>>> dbe09945

* `lint()` gains a `cache` argument (@jimhester, #708).
* `test()` gains an `...` argument so that additional arguments can be passed
  to `testthat::test_dir` (@jimhester, #747)

* export functions `RCMD()` and `system_check()` so they can be used by other 
  packages. (@jimhester, #699).

* `dev_help()` now uses `normalizePath()`. Hopefully this will make it more
  likely to work if you're on windows and have a space in the path.

* `NOT_CRAN` is no longer set automatically if it has been set externally to
  allow overriding.

* `CRAN: http://cran.rstudio.com/` is explicitly set in `travis.yml`, enabling cyclic dependency check

* `install_svn` now optionally accepts revision number (#739, @lev-kuznetsov)

* `release()` now shows file size before submitting to CRAN (#683, @krlmlr).

* Previously, `devtools` ran all external R processes with `R --vanilla`.
  Now it only suppresses user profiles, and constructs a custom `.Rprofile` to
  override the default.  Currently, this `.Rprofile` sets up the `repos` option.
  Among others, this enables the cyclic dependency check in `devtools::release`
  (#602, @krlmlr).

# devtools 1.7.0

## Improve reverse dependency checking

Devtools now supports a new and improved style of revdep checking with `use_revdep()`. This creates a new directory called `revdep` which contains a `check.R` template. Run this template to check all reverse dependencies, and save summarised results to `check/summary.md`. You can then check this file into git, making it much easier to track how reverse dependency results change between versions. The documentation for `revdep_check()` is much improved, and should be more useful (#635)

I recommend that you specify a library to use when checking with `options("devtools.revdep.libpath")`. (This should be a directory that already exists). This should be difference from your default library to keep the revdep environment isolated from your development environment.

I've also tweaked the output of `revdep_maintainers()` so it's easier to copy and paste into an email (#634). This makes life a little easier pre-release.

## New helpers

* `lint()` runs `lintr::lint_package()` to check style consistency and errors
  in a package. (@jimhester, #694)

* `use_appveyor()` sets up a package for testing with AppVeyor (@krlmlr, #549).

* `use_cran_comments()` creates a `cran-comments.md` template and adds it
  to `.Rbuildignore` to help with CRAN submissions. (#661)

* `use_git_hook()` allows you to easily add a git hook to a package.

* `use_readme_rmd()` sets up a template to generate a `README.md` from a
  `README.Rmd` with knitr.

## Minor improvements

* Deprecated `doc_clean` argument to `check()` has been removed.

* Initial package version in `create()` is now `0.0.0.9000` (#632).
 `create()` and `create_description()` checks that the package name is 
  valid  (#610).

* `load_all()` runs `roxygen2::update_collate()` before loading code. This
  ensures that files are sourced in the way you expect, as defined by 
  roxygen `@include` tags. If you don't have any `@include` tags, the
  collate will be not be touched (#623).

* `session_info()` gains `include_base` argument to also display loaded/attached
  base packages (#646).

* `release()` no longer asks if you've read the CRAN policies since the 
  CRAN submission process now asks the same question (#692). 
  
    `release(check = TRUE)` now runs some additional custom checks. These include:
    
    * Checking that you don't depend on a development version of a package.
    
    * Checking that the version number has exactly three components (#633).
    
    `release()` now builds packages without the `--no-manual` switch, both for
    checking and for actually building the release package (#603, @krlmlr). 
    `build()` gains an additional argument `manual`, defaulting to `FALSE`, 
    and `check()` gains `...` unmodified to `build()`.
  
* `use_travis()` now sets an environment variable so that any WARNING will
  also cause the build to fail (#570).

* `with_debug()` and `compiler_flags()` set `CFLAGS` etc instead of 
  `PKG_CFLAGS`. `PKG_*` are for packages to use, the raw values are for users
  to set. (According to http://cran.rstudio.com/doc/manuals/r-devel/R-exts.html#Using-Makevars)

* New `setup()` works like `create()` but assumes an existing, not necessarily 
  empty, directory (#627, @krlmlr).

## Bug fixes

* When installing a pull request, `install_github()` now uses the repository
  associated with the pull request's branch (and not the repository of the user
  who created the pull request) (#658, @krlmlr).

* `missing_s3()` works once again (#672)

* Fixed scoping issues with `unzip()`.

* `load_code()` now executes the package's code with the package's root as
  working directory, just like `R CMD build` et al. (#640, @krlmlr).

# devtools 1.6.1

* Don't set non-portable compiler flags on Solaris.

* The file `template.Rproj` is now correctly installed and the function
  `use_rstudio` works as it should. (#595, @hmalmedal)

* The function `use_rcpp` will now create the file `src/.gitignore` with the
  correct wildcards. (@hmalmedal)

* The functions `test`, `document`, `load_all`, `build`, `check` and any
  function that applies to some package directory will work from subdirectories
  of a package (like the "R" or "inst/tests" directories). (#616, @robertzk)

# devtools 1.6

## Tool templates and `create()`

* `create()` no longer generates `man/` directory - roxygen2 now does
  this automatically. It also no longer generates an package-level doc
  template. If you want this, use `use_package_doc()`. It also makes a dummy 
  namespace so that you can build & reload without running `document()` first.

* New `use_data()` makes it easy to include data in a package, either 
  in `data/` (for exported datasets) or in `R/sysdata.rda` (for internal
  data). (#542)
  
* New `use_data_raw()` creates `data-raw/` directory for reproducible
  generation of `data/` files (#541).

* New `use_package()` allows you to set dependencies (#559). 

* New `use_package_doc()` sets up an Roxygen template for package-level
  docs.

* New `use_rcpp()` sets up a package to use Rcpp.
  
* `use_travis()` now figures out your github username and repo so it can 
  construct the markdown for the build image. (#546)

* New `use_vignette()` creates a draft vignette using Rmarkdown (#572).

* renamed `add_rstudio_project()` to `use_rstudio()`, `add_travis()` to 
  `use_travis()`, `add_build_ignore()` to `use_build_ignore()`, and 
  `add_test_infrastructure()` to `use_testthat()` (old functions are 
  aliased to new)

## The release process

* You can add arbitrary extra questions to `release()` by defining a function 
  `release_questions()` in your package. Your `release_questions()` should 
  return a character vector of questions to ask (#451). 

* `release()` uses new CRAN submission process, as implemented by 
  `submit_cran()` (#430).

## Package installation

* All `install_*` now use the same code and store much useful metadata.
  Currently only `session_info()` takes advantage of this information,
  but it will allow the development of future tools like generic update
  functions.
  
* Vignettes are no longer installed by default because they potentally require 
  all suggested packages to also be installed. Use `build_vignettes = TRUE` to 
  force building and to install all suggested packages (#573).
  
* `install_bitbucket()` has been bought into alignment with `install_github()`:
  this means you can now specify repos with the compact `username/repo@ref`
  syntax. The `username` is now deprecated. 
    
* `install_git()` has been simplified and many of the arguments have changed 
  names for consistency with metadata for other package installs.

* `install_github()` has been considerably improved:

    * `username` is deprecated - please include the user in the repo name: 
      `rstudio/shiny`, `hadley/devtools` etc. 
      
    * `dependencies = TRUE` is no longer forced (regression in 1.5) 
       (@krlmlr, #462).
      
    * Deprecated parameters `auth_user`, `branch`, `pull` and `password` have 
      all been removed.
  
    * New `host` argument which allows you to install packages from github 
      enterprise (#410, #506). 
    
    * The GitHub API is used to download archive file (@krlmlr, #466) - this
      makes it less likely to break in the future.
  
    * To download a specified pull request, use `ref = github_pull(...)`
      (@krlmlr, #509). To install the latest release, use `"user/repo@*release"` 
      or `ref = github_release()` (@krlmlr, #350).

* `install_gitorious()` has been bought into alignment with `install_github()`:
  this means you can now specify repos with the compact `username/repo@ref`
  syntax. You must now always supply user (project) name and repo.

* `install_svn()` lets you install an R package from a subversion repository
  (assuming you have subversion installed).
  
* `decompress()` and hence `install_url()` now work when the downloaded
  file decompresses without additional top-level directory (#537).

## Other minor improvements and bug fixes

* If you're using Rstudio, and you you're trying to build a binary package
  without the necessary build tools, Rstudio will prompt to download and
  install the right thing. (#488)

* Commands are no longer run with `LC_ALL=C` - this no longer seems 
  necessary (#507).

* `build(binary = TRUE)` creates an even-more-temporary package library
  avoid conflicts (#557).

* `check_dir()` no longer fails on UNC paths (#522).

* `check_devtools()` also checks for dependencies on development versions
  of packages (#534).

* `load_all()` no longer fails on partial loading of a package containing
  S4 or RC classes (#577).

* On windows, `find_rtools()` is now run on package load, not package
  attach.

* `help()`, `?`, and `system.file()` are now made available when a package is
  loaded with `load_all()`, even if the devtools package isn't attached.

* `httr` 0.3 required (@krlmlr, #466).

* `load_all()` no longer gives an error when objects listed as exports are
  missing.
  
* Shim added for `library.dynam.unload()`.

* `loaded_packages()` now returns package name and path it was loaded from. 
  (#486)

* The `parenvs()` function has been removed from devtools, because is now in the
  pryr package.

* `missing_s3()` uses a better heuristic for determining if a function
  is a S3 method (#393).

* New `session_info()` provides useful information about your R session.
  It's a little more focussed than `sessionInfo()` and includes where
  packages where installed from (#526).

* `rstudioapi` package moved from suggests to imports, since it's always 
  needed (it's job is to figure out if rstudio is available, #458)

* Implemented own version `utils::unzip()` that throws error if command
  fails and doesn't print unneeded messages on non-Windows platforms (#540).

* Wrote own version of `write.dcf()` that doesn't butcher whitespace and 
  fieldnames.

## Removed functionality

* The `fresh` argument to `test()` has been removed - this is best done by 
  the editor since it can run the tests in a completely clean environment
  by starting a new R session.

* `compile_dll()` can now build packages located in R's `tempdir()`
  directory (@richfitz, #531).

# devtools 1.5

Four new functions make it easier to add useful infrastructure to packages:

* `add_test_infrastructure()` will create test infrastructure for a new package.
  It is called automatically from `test()` if no test directories are
  found, the session is interactive and you agree.

* `add_rstudio_project()` adds an Rstudio project file to your package.
  `create()` gains an `rstudio` argument which will automatically create
  an Rstudio project in the package directory. It defaults to `TRUE`:
  if you don't use Rstudio, just delete the file.

* `add_travis()` adds a basic travis template to your package. `.travis.yml`
  is automatically added to `.Rbuildignore` to avoid including it in the built
  package.

* `add_build_ignore()` makes it easy to add files to `.Rbuildignore`,
  correctly escaping special characters

Two dependencies were incremented:

* devtools requires at least R version 3.0.2.

* `document()` requires at least roxygen2 version 3.0.0.

## Minor improvements

* `build_win()` now builds R-release and R-devel by default (@krlmlr, #438).
  It also gains parameter `args`, which is passed on to `build()`
  (@krlmlr, #421).

* `check_doc()` now runs `document()` automatically.

* `install()` gains `thread` argument which allows you to install multiple
  packages in parallel (@mllg, #401). `threads` argument to `check_cran()`
  now defaults to `getOption("Ncpus")`

* `install_deps(deps = T)` no longer installs all dependencies of
  dependencies (#369).

* `install_github()` now prefers personal access tokens supplied to
  `auth_token` rather than passwords (#418, @jeroenooms).

* `install_github()` now defaults to `dependencies = TRUE` so you definitely
  get all the packages you need to build from source.

* devtools supplies its own version of `system.file()` so that when the function
  is called from the R console, it will have special behavior for packages
  loaded with devtools.

* devtools supplies its own version of `help` and `?`, which will search
  devtools-loaded packages as well as normally-loaded packages.

## Bug fixes

* `check_devtools()` no longer called by `check()` because the relevant
  functionality is now included in `R CMD CHECK` and it was causing
  false positives (#446).

* `install_deps(TRUE)` now includes packages listed in `VignetteBuilder` (#396)

* `build()` no longer checks for `pdflatex` when building vignettes, as
  many modern vignettes don't need it (#398). It also uses
  `--no-build-vignettes` for >3.0.0 compatibility (#391).

* `release()` does a better job of opening your email client if you're inside
  of Rstudio (#433).

* `check()` now correctly reports the location of the `R CMD
  check` output when called with a custom `check_dir`. (Thanks to @brentonk)

* `check_cran()` records check times for each package tested.

* Improved default `DESCRIPTION` file created by `create_description()`.
  (Thanks to @ncarchedi, #428)

* Fixed bug in `install_github()` that prevented installing a pull request by
  supplying `repo = "username/repo#pull"`. (#388)

* explicitly specify user agent when querying user name and ref for pull request
  in `install_github`. (Thanks to Kirill Müller, #405)

* `install_github()` now removes blank lines found in a package `DESCRIPTION`
  file, protecting users from the vague `error: contains a blank line` error.
  (#394)

* `with_options()` now works, instead of throwing an error (Thanks to
  @krlmlr, #434)

# devtools 1.4.1

* Fixed bug in `wd()` when `path` was ommitted. (#374)

* Fixed bug in `dev_help()` that prevented it from working when not using
  Rstudio.

* `source_gist()` respects new github policy by sending user agent
  (hadley/devtools)

* `install_github()` now takes repo names of the form
  `[username/]repo[/subdir][@ref|#pull]` -
  this is now the recommended form to specify username, subdir, ref and/or
  pull for install_github. (Thanks to Kirill Müller, #376)

# devtools 1.4

## Installation improvements

* `install()` now respects the global option `keep.source.pkgs`.

* `install()` gains a `build_vignettes` which defaults to TRUE, and ensures
  that vignettes are built even when doing a local install. It does this
  by forcing `local = FALSE` if the package has vignettes, so `R CMD build`
  can follow the usual process. (#344)

* `install_github()` now takes repo names of the form `username/repo` -
  this is now the recommended form for install_github if your username is
  not hadley ;)

* `install_github()` now adds details on the source of the installed package
  (e.g. repository, SHA1, etc.) to the package DESCRIPTION file. (Thanks to JJ
  Allaire)

* Adjusted `install_version()` to new meta data structure on CRAN.
  (Thanks to Kornelius Rohmeyer)

* Fixed bug so that `install_version()` works with version numbers that
  contain hyphens. (Thanks to Kornelius Rohmeyer)

* `install_deps()` is now exported, making it easier to install the dependencies
  of a package.

## Other minor improvements

* `build(binary = TRUE)` now no longer installs the package as a side-effect.
  (#335)

* `build_github_devtools()` is a new function which makes it easy for Windows
  users to upgrade to the development version of devtools.

* `create_description()` does a better job of combining defaults and user
  specified options. (#332)

* `install()` also installs the dependencies that do not have the required
  versions; besides, the argument `dependencies` now works like
  `install.packages()` (in previous versions, it was essentially
  `c("Depends", "Imports", "LinkingTo")`) (thanks, Yihui Xie, #355)

* `check()` and `check_cran()` gain new `check_dir` argument to control where
  checking takes place (#337)

* `check_devtools()` no longer incorrectly complains about a `vignettes/`
  directory

* Decompression of zip files now respects `getOption("unzip")` (#326)

* `dev_help` will now use the Rstudio help pane, if you're using a recent
  version of Rstudio (#322)

* Release is now a little bit smarter: if it's a new package, it'll ask you
  to read and agree to the CRAN policies; it will only ask about
  dependencies if it has any.

* `source_url()` (and `source_gist()`) accept SHA1 prefixes.

* `source_gist()` uses the github api to reliably locate the raw gist.
  Additionally it now only attempts to source files with `.R` or `.r`
  extensions, and gains a `quiet` argument. (#348)

* Safer installation of source packages, which were previously extracted
  directly into the temp directory; this could be a problem if directory
  names collide. Instead, source packages are now extracted into unique
  subdirectories.


# devtools 1.3

## Changes to best practices

* The documentation for many devtools functions has been considerably expanded,
  aiming to give the novice package developer more hints about what they should
  be doing and why.

* `load_all()` now defaults to `reset = TRUE` so that changes to the NAMESPACE
  etc are incorporated. This makes it slightly slower (but hopefully not
  noticeably so), and generally more accurate, and a better simulation of
  the install + restart + reload cycle.

* `test()` now looks in both `inst/test` and `tests/testthat` for unit tests.
  It is recommended to use `tests/testthat` because it allows users to
  choose whether or not to install test. If you move your tests from
  `inst/tests` to `tests/testthat`, you'll also need to change
  `tests/test-all.R` to run `test_check()` instead of `test_package()`.
  This change requires testthat 0.8 which will be available on CRAN shortly.

* New devtools guarantee: if because of a devtools bug, a CRAN maintainer yells
  at you, I'll send you a hand-written apology note. Just forward me the email
  and your address.

## New features

* New `install_local()` function for installing local package files
 (as zip, tar, tgz, etc.) (Suggested by landroni)

* `parse_deps()`, which parses R's package dependency strings, is now exported.

* All package and user events (e.g. load, unload, attach and detach) are now
  called in the correct place.

## Minor improvements and bug fixes

* `build()` gains `args` parameter allowing you to add additional arbitrary
  arguments, and `check()` gains similar `build_args` parameter.

* `install_git` gains `git_arg` parameter allowing you to add arbitrary
  additional arguments.

* Files are now loaded in a way that preserves srcreferences - this means
  that you will get much better locations on error messages, which should
  considerably aid debugging.

* Fixed bug in `build_vignettes()` which prevented files in `inst/doc` from
  being updated

* `as.package()` no longer uses the full path, which should make for nicer
  error messages.

* More flexibility when installing package dependencies with the
 `dependencies` argument to `install_*()` (thanks to Martin Studer)

* The deprecated `show_rd()` function has now been removed.

* `install_bitbucket()` gains `auth_user` and `password` params so that you can
  install from private repos (thanks to Brian Bolt)

* Better git detection on windows (thanks to Mikhail Titov)

* Fix bug so that `document()` will automatically create `man/` directory

* Default `DESCRIPTION` gains `LazyData: true`

* `create_description()` now checks that the directory is probably a package
  by looking for `R/`, `data/` or `src/` directories

* Rolled back required R version from 3.0 to 2.15.

* Add missing import for `digest()`

* Bump max compatible version of R with RTools 3.0, and add details for
  RTools 3.1

# devtools 1.2

## Better installation

* `install` gains a `local` option for installing the package from the local
  package directory, rather than from a built tar.gz.  This is now used by
  default for all package installations. If you want to guarantee a clean
  build, run `local = FALSE`

* `install` now uses option `devtools.install.args` for default installation
  arguments. This allows you to set any useful defaults (e.g. `--no-multiarch`)
  in your Rprofile.

* `install_git` gains `branch` argument to specify branch or tag (Fixes #255)

## Clean sessions

* `run_examples` and `test` gain a `fresh` argument which forces them to run
  in a fresh R session. This completely insulates the examples/tests from your
  current session but means that interactive code (like `browser()`) won't work.(Fixes #258)

* New functions `eval_clean` and `evalq_clean` make it easy to evaluate code
  in a clean R session.

* `clean_source` loses the `vanilla` argument (which did not work) and gains
  a `quiet` argument

## New features

* `source_url` and `source_gist` now allow you to specify a sha, so you can
  make sure that files you source from the internet don't change without you
  knowing about it. (Fixes #259)

* `build_vignettes` builds using `buildVignette()` and movies/copies outputs
  using the same algorithm as `R CMD build`. This means that
  `build_vignettes()` now exactly mimics R's regular behaviour, including
  building non-Sweave vignettes (#277), building in the correct directory
  (#231), using make files (if present), and copying over extra files.

* devtools now sets best practice compiler flags: from `check()`,
  `-Wall -pedantic` and from `load_all()`, `-Wall -pedantic -g -O0 -UNDEBUG`.
  These are prefixed to existing environment variables so that you can override
  them if desired. (Fixes #257)

* If there's no `DESCRIPTION` file present, `load_all()` will automatically
  create one using `create_description()`.  You can set options in your
  `.Rprofile` to control what it contains: see `package?devtools` for more
  details.

## Minor improvements

* `check()` now also sets environment variable
  `_R_CHECK_CODE_DATA_INTO_GLOBALENV_` to TRUE (to match current `--as-cran`
  behaviour) (Fixes #256)

* Improved default email sent by `release()`, eliminating `create.post()`
  boilerplate

* `revdep` includes LinkingTo by default.

* Fixed regular expression problem that caused RTools `3.0.*` to fail to be
  found on Windows.

* `load_data()` got an overhaul and now respects `LazyData` and correctly
  exports datasets by default (Fixes #242)

* `with_envvar` gains the option to either replace, prefix or suffix existing
  environmental variables. The default is to replace, which was the previous
  behaviour.

* `check_cran` includes `sessionInfo()` in the summary output (Fixes #273)

* `create()` gains a `check` argument which defaults to FALSE.

* `with_env` will be deprecated in 1.2 and removed in 1.3

* When `load_all()` calls `.onAttach()` and `.onLoad()`, it now passes the
  lib path to those functions.

# devtools 1.1

* `source_gist()` has been updated to accept new gist URLs with username.
  (Fixes #247)

* `test()` and `document()` now set environment variables, including NOT_CRAN.

* Test packages have been renamed to avoid conflicts with existing packages on
  CRAN. This bug prevented devtools 1.0 from passing check on CRAN for some
  platforms.

* Catch additional case in `find_rtools()`: previously installed, but directory
  empty/deleted (Fixes #241)

# devtools 1.0

## Improvements to package loading

* Rcpp attributes are now automatically compiled during build.

* Packages listed in depends are `require()`d (Fixes #161, #178, #192)

* `load_all` inserts a special version of `system.file` into the package's
  imports environment. This tries to simulate the behavior of
  `base::system.file` but gives modified results because the directory structure
  of installed packages and uninstalled source packages is different.
  (Fixes #179). In other words, `system.file` should now just work even if the
  package is loaded with devtools.

* Source files are only recompiled if they've changed since the last run, and
  the recompile will be clean (`--preclean`) if any exported header files have
  changed. (Closes #224)

* The compilation process now performs a mock install instead of using
  `R CMD SHLIB`. This means that `Makevars` and makefiles will now be respected
  and generally there should be fewer mismatches between `load_all` and
  the regular install and reload process.

* S4 classes are correctly loaded and unloaded.

## Windows

* Rtools detection on windows has been substantially overhauled and should both
  be more reliable, and when it fails give more information about what is wrong
  with your install.

* If you don't have rtools installed, devtools now automatically sets the TAR
  environment variable to internal so you can still build packages.

## Minor features

* `check_cran` now downloads packages from cran.rstudio.com.

* `check()` now makes the CRAN version check optional, and off by default. The
  `release()` function still checks the version number against CRAN.

* In `check()`, it is optional to require suggested packages, using the
  `force_suggests` option.

* When `check()` is called, the new default behavior is to not delete existing
  .Rd files from man/. This behavior can be set with the "devtools.cleandoc"
  option.

* `install_bitbucket()` now always uses lowercase repo names. (Thanks to mnel)

* New function `with_lib()`, which runs an expression code with a library path
  prepended to the existing libpaths. It differs slightly from
  `with_libpaths()`, which replaces the existing libpaths.

* New function `install_git()` installs a package directly from a git
  repository. (Thanks to David Coallier)

* If `pdflatex` isn't available, don't try to build vignettes with `install()`
  or `check()`. (Fixes #173)

* `install_github()` now downloads from a new URL, to reflect changes on how
  files are hosted on GitHub.

* `build()` now has a `vignettes` option to turn off rebuilding vignettes.

* `install(quick=TRUE)` now builds the package without rebuilding vignettes.
  (Fixes #167)

* All R commands called from `devtools` now have the environment variable
  `NOT_CRAN` set, so that you can perform tasks when you know your code
  is definitely not running on CRAN. (Closes #227)

* Most devtools functions can a quiet argument that suppresses output. This is
  particularly useful for testing.

## Bug fixes

* Fixed path issue when looking for Rtools on windows when registry entry is not present. (Fixes #201)

* Reloading a package that requires a forced-unload of the namespace now works.

* When reloading a package that another loaded package depends on, if there
  was an error loading the code, devtools would print out something about an
  error in `unloadNamespace`, which was confusing. It now gives more useful
  errors.

* An intermittent error in `clear_topic_index` related to using `rm()` has
  been fixed. (Thanks to Gregory Jefferis)

* `revdep()` now lists "Suggests" packages, in addition to "Depends" and
  "Imports".

* `revdep_check()` now correctly passes the `recursive` argument to `revdep()`.

* The collection of check results at the end of `check_cran()` previously did
  not remove existing results, but now it does.

* When a package is loaded with `load_all()`, it now passes the name of the
  package to the `.onLoad()` function. (Thanks to Andrew Redd)

# devtools 0.8.0

## New features

* `create` function makes it easier to create a package skeleton using
  devtools standards.

* `install_github()` can now install from a pull request -- it installs
  the branch referenced in the pull request.

* `install_github` now accepts `auth_user` and `password` arguments if you
  want to install a package in a private github repo. You only need to specify
  `auth_user` if it's not your package (i.e. it's not your `username`)
  (Fixes #116)

* new `dev_help` function replaces `show_rd` and makes it easy to get help on
  any topic in a development package (i.e. a package loaded with `load_all`)
  (Fixes #110)

* `dev_example` runs the examples for one in-development package. (Fixes #108)

* `build_vignettes` now looks in modern location for vignettes (`vignettes/`)
   and warn if vignettes found in old location (`inst/doc`).  Building now
   occurs in a temporary directory (to avoid polluting the package with
   build artefacts) and only final pdf files are copied over.

* new `clean_vignettes` function to remove pdfs in `inst/doc` that were built
  from vignettes in `vignettes/`

* `load_all` does a much much better job at simulating package loading (see
  LOADING section). It also compiles and loads C/C++/Fortran code.

* `unload()` is now an exported function, which unloads a package, trying
  harder than just `detach`. It now also unloads DLLs. (Winston Chang.
  Fixes #119)

* `run_examples` now has parameters `show`, `test`, `run` to control which of
  `\dontrun{}`, `\dontshow{}`, `\donttest{}` and `\testonly{}` are commented
  out. The `strict` parameter has been removed since it is no longer necessary
  because `load_all` can respect namespaces. (Fixes #118)

* `build()`, `check()`, `install()` etc now run R in `--vanilla` mode which
  prevents it from reading any of your site or personal configuration files.
  This should prevent inconsistencies between the environment in which the
  package is run between your computer and other computers (e.g. the CRAN
  server) (Fixes #145)

* All system R command now print the full command used to make it easier to
  understand what's going on.

## Package paths

* `as.package` no longer uses `~/.Rpackages`.

* `as.package` provides more informative error messages when path does not
  exist, isn't a directory, or doesn't contain a `DESCRIPTION` file.

* New function `inst()` takes the name of a package and returns the installed
  path of that package. (Winston Chang. Fixes #130). This makes it possible to
  use `devtools` functions (e.g. `unload`) with regular installed packages,
  not just in-development source packages.

* New function `devtest()` returns paths to an internal testing packages
  in devtools.

## Loading

* Development packages are now loaded into a namespace environment,
  <namespace:xxxx>, and then the objects namespace are copied to the
  package environment, <package:xxxx>. This more accurately simulates
  how packages are normally loaded. However, all of the objects (not
  just the exported ones) are still copied to the package environment.
  (Winston Chang. Fixes #3, #60, and #125)

* Packages listed in Imports and Depends are now loaded into an imports
  environment, with name attribute "imports:xxxx", which is the parent
  of the namespace environment. The imports environment is in turn a
  child of the <namespace:base> environment, which is a child of the
  global environment. This more accurately simulates how packages are
  normally loaded.  These packages previously were loaded and attached.
  (Winston Chang. Fixes #85)

* The NAMESPACE file is now used for loading imports, instead of the
  DESCRIPTION file. Previously, `load_all` loaded all objects from the
  packages listed in DESCRIPTION. Now it loads packages (and, when
  when 'importfrom' is used, specific objects from packages) listed in
  NAMESPACE. This more closely simulates normal package loading. It
  still checks version numbers of packages listed in DESCRIPTION.
  (Winston Chang)

* `load_all` can now be used to properly reload devtools. It does this
  by creating a copy of the devtools namespace environment, and calling
  `load_all` from that environment. (Winston Chang)

* The `.onLoad` and `.onAttach` functions for a development package are
  now both called when loading a package for the first time, or with
  `reset=TRUE`, and the order more correctly simulates normal package
  loading (create the namespace, call `.onLoad`, copy objects to the
  package environment, and then call `.onAttach`). (Winston Chang)

* `load_all` will now throw a warning if a dependency package does not
  satisfy the version requirement listed in DESCRIPTION. (Winston Chang.
  Fixes #109)

* The package environment now has a 'path' attribute, similar to a
  package loaded the normal way. (Winston Chang)

* `load_all` now has an option `export_all`. When set to TRUE, only the
  objects listed as exports in NAMESPACE are exported. (Winston Chang)

* `load_all` now compiles C files in the /src directory. (Winston Chang)

* New functions `compile_dll()` and `clean_dll()`, which compile C/C++/
  Fortan source code, and clean up the compiled objects, respectively.
  (Winston Chang. Fixes #131)

## Bug fixes

* `load_code` now properly skips missing files. (Winston Chang)

* Add `--no-resave-data` to default build command.

* The subject line of the email created by `release` is now "CRAN submission
  [package] [version]", per CRAN repository policy.

* `install_bitbucket` properly installs zip files of projects stored
  in Mercurial repositories. (Winston Chang. Fixes #148)

* `build` now builds vignettes because `install` does not. (Fixes #155)

## Introspection

* New function `loaded_packages()`, which returns the names of packages
  that are loaded and attached.

* Packages loaded with `load_all` now store devtools metadata in their
  namespace environment, in a variable called `.__DEVTOOLS__`. This can
  be accessed with the `dev_meta` function. (Winston Chang. Fixes #128)

* `dev_mode` now stores the path it uses in option `dev_path`. That makes it
  easy for other applications to detect when it is on and to act accordingly.

* New function `parse_ns_file()`, which parses a NAMESPACE file for a
  package.

* New function `parenvs()`, which parents the parent environments
  of an object. (Winston Chang)

# devtools 0.7.1

* bump dependency to R 2.15

* `load_code` now also looks for files ending in `.q` - this is not
  recommended, but is needed for some older packages

# devtools 0.7

## Installation

* `install_bitbucket` installs R packages on bitbucket.

* `install` now uses `--with-keep.source` to make debugging a little easier.

* All remote install functions give better error messages in the case of http
  errors (Fixes #82).

* `install` has new quick option to make package installation faster, by
  sacrificing documentation, demos and multi-architecture binaries.
  (Fixes #77)

* `install_url`, `install_github` and `install_gitorious` gain a subdir
  argument which makes it possible to install packages that are contained
  within a sub-directory of a repository or compressed file. (Fixes #64)

## Checking

* `with_debug` function temporarily sets env vars so that compilation is
  performed with the appropriate debugging flags set. Contributed by Andrew
  Redd.

* `revdep`, `revdep_maintainers` and `revdep_check` for calculating reverse
  dependencies, finding their maintainers and running `R CMD check`.
  (Fixes #78)

* `check_cran` has received a massive overhaul: it now checks multiple
  packages, installs dependencies (in user specified library), and parse check
  output to extract errors and warnings

* `check` uses new `--as-cran` option to make checking as close to CRAN as
  possible (fixes #68)

## Other new features

* devtools now uses options `devtools.path` to set the default path to use
  with devmode, and `github.user` to set the default user when installing
  packages from github.

* if no package supplied, and no package has been worked with previously, all
  functions now will try the working directory. (Fixes #87)

* on windows, devtools now looks in the registry to find where Rtools is
  installed, and does a better a job of locating gcc. (Contributed by Andrew
  Redd)

* `show_rd` passes `...` on to `Rd2txt` - this is useful if you're checking
  how build time `\Sexpr`s are generated.

* A suite of `with` functions that allow you to temporarily alter the
  environment in which code is run: `in_dir`, `with_collate`, `with_locale`,
  `with_options`, `with_path`, ... (Fixes #89)

* `release` ask more questions and randomises correct answers so you really
  need to read them (Fixes #79)

* `source_gist` now accepts default url such as "https://gist.github.com/nnn"

* New system path manipulation functions, `get_path`, `set_path`, `add_path`
  and `on_path`, contributed by Andrew Redd.

* If you're on windows, `devtools` now suppresses the unimportant warning from
  CYGWIN about the dos style file paths

## Bug fixes

* `decompress` now uses target directory as defined in the function call
  when expanding a compressed file. (Fixes #84)

* `document` is always run in a C locale so that `NAMESPACE` sort order is
  consistent across platforms.

* `install` now quotes `libpath` and build path so paths with embedded spaces
  work (Fixes #73 and #76)

* `load_data` now also loads `.RData` files (Fixes #81)

* `install` now has `args` argument to pass additional command line arguments
  on to `R CMD install` (replaces `...` which didn't actually do anything).
  (Fixes #69)

* `load_code` does a better job of reconciling files in DESCRIPTION collate
  with files that actually exist in the R directory. (Fixes #14)

# devtools 0.6

## New features

* `test` function takes `filter` argument which allows you to restrict which
  tests are to be run

* `check` runs with example timings, as is done on CRAN. Run with new param
  `cleanup = F` to access the timings.

* `missing_s3` function to help figure out if you've forgotten to export any
  s3 methods

* `check_cran` downloads and checks a CRAN package - this is useful to run as
  part of the testing process of your package if you want to check the
  dependencies of your package

* `strict` mode for `run_examples` which runs each example in a clean
  environment. This is much slower than the default (running in the current
  environment), but ensures that each example works standalone.

* `dev_mode` now updates prompt to indicate that it's active (Thanks to Kohske
  Takahashi)

* new `source_url` function for sourcing script on a remote server via
  protocols other than http (e.g. https or ftp). (Thanks to Kohske Takahashi)

* new `source_gist` function to source R code stored in a github gist. (Thanks
  to Kohske Takahashi)

* `load_all` now also loads all package dependencies (including suggestions) -
  this works around some bugs in the way that devtools attaches the
  development environment into the search path in a way that fails to recreate
  what happens normally during package loading.

## Installation

* remote installation will ensure the configure file is executable.

* all external package installation functions are vectorised so you can
  install multiple packages at time

* new `install_gitorious` function install packages in gitorious repos.

* new `install_url` function for installing package from an arbitrary url

* include `install_version` function from Jeremy Stephens for installing a
  specific version of a CRAN package from the archive.

## Better windows behaviour

* better check for OS type (thanks to Brian Ripley)

* better default paths for 64-bit R on windows (Fixes #35)

* check to see if Rtools is already available before trying to mess with the
  paths. (Fixes #55)

## Bug fixes

* if an error occurs when calling loading R files, the cache will be
  automatically cleared so that all files are loaded again next time you try
  (Fixes #55)

* functions that run R now do so with `R_LIBS` set to the current
  `.libPaths()` - this will ensure that checking uses the development library
  if you are in development mode. `R_ENVIRON_USER` is set to an empty file to
  avoid your existing settings overriding this.

* `load_data` (called by `load_all`) will also load data defined in R files in
  the data directory. (Fixes #45)

* `dev_mode` performs some basic tests to make sure you're not setting your
  development library to a directory that's not already an R library.
  (Fixes #25)

# devtools 0.5.1

* Fix error in that was causing R commands to fail on windows.

# devtools 0.5

## New functions

* new `show_rd` function that will show the development version of a help
  file.

## Improvements and bug fixes

* external R commands always run in locale `C`, because that's what the CRAN
  severs do.

* `clean_source` sources an R script into a fresh R environment, ensuring that
  it can run independently of your current working environment. Optionally
  (`vanilla = T`), it will source in a vanilla R environment which ignores all
  local environment settings.

* On windows, `devtools` will also add the path to `mingw` on startup. (Thanks
  to pointer from Dave Lovell)

# devtools 0.4

## New functions

* new `wd` function to change the working directory to a package subdirectory.

* `check_doc` now checks package documentation as a whole, in the same way
  that `R CMD check` does, rather than low-level syntax checking, which is
  done by `roxygen2. DESCRIPTION checking has been moved into `load_all`.
  `check_rd` has been removed.

* `build` is now exported, and defaults to building in the package's parent
  directory. It also gains a new `binary` parameter controls whether a binary
  or a source version (with no vignettes or manuals) is built. Confusingly,
  binary packages are built with `R CMD INSTALL`.

* `build_win` sends your package to the R windows builder, allowing you to
  make a binary version of your package for windows users if you're using
  linux or a max (if you're using windows already, use `build(binary = T)`)

## Improvements and bug fixes

* if using `.Rpackages` config file, default function is used last, not first.

* on Windows, `devtools` now checks for the presence of `Rtools` on startup,
  and will automatically add it to the path if needed.

* `document` uses `roxygen2` instead of `roxygen`. It now loads package
  dependency so that they're available when roxygen executes the package
  source code.

* `document` has new parameter `clean` which clears all roxygen caches and
  removes all existing man files. `check` now runs `document` in this mode.

* `dev_mode` will create directories recursively, and complain if it can't
  create them.  It should also work better on windows.

* `install_github` now allows you to specify which branch to download, and
  automatically reloads package if needed.

* `reload` now will only reload if the package is already loaded.

* `release` gains `check` parameter that allows you to skip package check (if
  you've just done it.)

* `test` automatically reloads code so you never run tests on old code

# devtools 0.3

* new `bash()` function that starts bash shell in package directory. Useful if
  you want to use git etc.

* removed inelegant `update_src()` since now superseded by `bash()`

* fix bug in ftp upload that was adding extraneous space

* `build` function builds package in specified directory. `install`, `check`
  and `release` now all use this function.

* `build`, `install`, `check` and `release` better about cleaning up after
  themselves - always try to both work in session temporary directory and
  delete any files/directories that they create

# devtools 0.2

* `install_github` now uses `RCurl` instead of external `wget` to retrieve
  package. This should make it more robust wrt external dependencies.

* `load_all` will skip missing files with a warning (thanks to suggestion from Jeff Laake)

* `check` automatically deletes `.Rcheck` directory on successful completion

* Quote the path to R so it works even if there are spaces in the path.

# devtools 0.1

* Check for presence of `DESCRIPTION` when loading packages to avoid false
  positives

* `install` now works correctly with `devel_mode` to install packages in your
  development library

* `release` prints news so you can more easily check it

* All `R CMD xxx` functions now use the current R, not the first R found on
  the system path.<|MERGE_RESOLUTION|>--- conflicted
+++ resolved
@@ -1,6 +1,5 @@
 # devtools 1.7.1.9000
 
-<<<<<<< HEAD
 * devtools now correctly writes out continuation lines in the `DESCRIPTION`.
   (#709).
 
@@ -22,10 +21,9 @@
 * `use_test()` adds a new test file (#769, @krlmlr).
 
 * `system_check()` combines arguments with ` `, not `, `. (#753)
-=======
+
 * `install()` and `install_deps()` gain a `...` argument, so additional
   arguments can be passed to `utils::install.packages()` (@jimhester, #712).
->>>>>>> dbe09945
 
 * `lint()` gains a `cache` argument (@jimhester, #708).
 * `test()` gains an `...` argument so that additional arguments can be passed

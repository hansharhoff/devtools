--- conflicted
+++ resolved
@@ -1,6 +1,5 @@
 # devtools 1.11.1.9000
 
-<<<<<<< HEAD
 * `install_dev_deps()` gets everything you need to start development on source
   package - it installs all dependencies, and roxygen2 (#1193).
 
@@ -9,9 +8,8 @@
 
 * Add a default codecov.yml file to turn off commenting with `use_coverage()`
   (@jimhester, #1188)
-=======
+
 * `install_github()` now downloads tarballs rather than zipballs. (@kevinushey)
->>>>>>> 4179c814
 
 * Suggested packages, including those specified as `Remotes:` are now installed
   after package installation. This allows you to use circular `Remotes:`
